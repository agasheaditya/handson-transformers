import os
import sys
import json
import pickle
# os.chdir("D:/Python/pytorch/handson-transformers/")
# sys.path.append("D:/Python/pytorch/handson-transformers/")
print("working dir:",os.getcwd())
import torch 
import torch.nn as nn
import torch.optim as optim
import torch.functional as F
import torch.nn.utils as utils
from torch.nn.utils.rnn import pad_sequence
from torch.utils.data import Dataset, DataLoader

from TransformerModel import *

import pandas as pd
import streamlit as st

####################################


st.set_page_config(layout="wide")

# Remove whitespace from the top of the page and sidebar
st.markdown("""
    <style>
    
           /* Remove blank space at top and bottom */ 
           .block-container {
               padding-top: 2rem;
               padding-bottom: 0rem;
            }
           
           /* Remove blank space at the center canvas */ 
           .st-emotion-cache-z5fcl4 {
               position: relative;
               top: -62px;
               }
           
           /* Make the toolbar transparent and the content below it clickable */ 
           .st-emotion-cache-18ni7ap {
               pointer-events: none;
               background: rgb(255 255 255 / 0%)
               }
           .st-emotion-cache-zq5wmm {
               pointer-events: auto;
               background: rgb(255 255 255);
               border-radius: 5px;
               }
    </style>
    """, unsafe_allow_html=True)


<<<<<<< HEAD
device = "cuda" if torch.cuda.is_available() else "cpu"
=======
device = "cpu" #"cuda" if torch.cuda.is_available() else "cpu"
>>>>>>> d4c130e4
f = open('Data/vocab.json')  
vocab = json.load(f) 
vocab_size = len(vocab) # 53529
embed_size = 512
num_heads = 8
num_encoder_layers = 6
num_decoder_layers = 6
forward_expansion = 2048
dropout = 0.1
max_len = 100
def load_model(path:str):
    # Loading the model
    model_load_path = path

    # Ensure you initialize the model with the same architecture as before
    loaded_model = TransformerModel(vocab_size, embed_size, num_heads, num_encoder_layers, num_decoder_layers, forward_expansion, dropout, max_len).to(device)

    # Load the saved state dictionary into the model
<<<<<<< HEAD
    loaded_model.load_state_dict(torch.load(model_load_path)) # ,pickle_module=pickle
=======
    print("loading model")
    loaded_model.load_state_dict(torch.load(model_load_path, map_location=torch.device('cpu'), weights_only=True)) # ,pickle_module=pickle
    print(loaded_model.state_dict)
    
>>>>>>> d4c130e4
    # loaded_model = torch.load(model_load_path, map_location=torch.device('cpu'), weights_only=False)


    # # Set the model to evaluation mode
    # loaded_model.eval()
    return loaded_model


def generate_text(model, vocab, input_text, max_length=200, temperature=1.0):
    model.eval()
    with torch.no_grad():
        input_tokens = [vocab.get(token, vocab['<PAD>']) for token in input_text.split()]
        input_tensor = torch.tensor(input_tokens).unsqueeze(0).to(device)  # Batch size of 1

        generated_text = input_tokens.copy()

        for _ in range(max_length):
            # Ensure positional encoding matches input sequence length
            if input_tensor.size(1) > model.positional_encoding.size(1):
                # If input is longer than positional encoding, pad positional encoding
                positional_encoding = torch.cat([model.positional_encoding, 
                                                 model.positional_encoding[:, -1:, :].repeat(1, input_tensor.size(1) - model.positional_encoding.size(1), 1)], dim=1)
            else:
                positional_encoding = model.positional_encoding[:, :input_tensor.size(1), :]

            # Generate the next token
            embed_x = model.dropout(model.embedding(input_tensor) + positional_encoding)
            output = model.encoder(embed_x, mask=None)
            
            # Apply temperature scaling
            output = output[:, -1, :] / temperature
            
            # Apply softmax and sample
            probabilities = torch.softmax(output, dim=-1)
            next_token = torch.multinomial(probabilities, num_samples=1).item()
            
            # Stop if the model starts predicting padding or unknown tokens repeatedly
            if next_token == vocab['<PAD>'] or (len(generated_text) > 1 and next_token == generated_text[-1]):
                break

            generated_text.append(next_token)

            # Update input_tensor for the next iteration
            input_tensor = torch.tensor(generated_text).unsqueeze(0).to(device)

        # Convert generated tokens back to words
        generated_text = [list(vocab.keys())[list(vocab.values()).index(tok)] for tok in generated_text]
        return " ".join(generated_text)
####################################

def main():
    st.title("Generate Paragraph Using Transformer Model")
    st.markdown("---")

    st.info("Here you can play around with the model which is trained on News Articles data. Also, the model is written from scratch so there can be some mistakes. This project is completely for the experiments around NLP model and how text generation using transformer works, as well as good starter point for learning PyTorch and NLP.\nThis will also help in understanding how model behaves internally and what is the base of many SOTA LLMs.")
    st.markdown("** :red[WARNING]: *This model can generate any random text which might be irrelevent, since it is trained on less text records and for less epochs!!!")
    
    st.text("Sample train data:")
    train_data = pd.read_excel("Data/Articles.xlsx")
    st.dataframe(train_data.sample(5))
    st.markdown("---")

    instr = "Input any keyword/phrase here. (E.g. business and economy) [Text geeneration might be slow because, model is trained on GPU and inferencing on CPU instance.]"
    st.text(instr)
    with st.form('chat_input_form'):
        # Create two columns; adjust the ratio to your liking
        col1, col2 = st.columns([3,1]) 

        # Use the first column for text input
        with col1:
            prompt = st.text_input( help = instr, label=instr, label_visibility='collapsed')
        # Use the second column for the submit button
        with col2:
            submitted = st.form_submit_button("Generate ✨")
        
        if prompt and submitted:
            model = load_model("exports/trained-transformer_model.pth")
            output = generate_text(model=model, vocab=vocab, input_text=prompt, max_length=200)
            st.write(f"Model Response: \n{output}")



if __name__ == '__main__':
    main()<|MERGE_RESOLUTION|>--- conflicted
+++ resolved
@@ -53,11 +53,7 @@
     """, unsafe_allow_html=True)
 
 
-<<<<<<< HEAD
 device = "cuda" if torch.cuda.is_available() else "cpu"
-=======
-device = "cpu" #"cuda" if torch.cuda.is_available() else "cpu"
->>>>>>> d4c130e4
 f = open('Data/vocab.json')  
 vocab = json.load(f) 
 vocab_size = len(vocab) # 53529
@@ -76,14 +72,7 @@
     loaded_model = TransformerModel(vocab_size, embed_size, num_heads, num_encoder_layers, num_decoder_layers, forward_expansion, dropout, max_len).to(device)
 
     # Load the saved state dictionary into the model
-<<<<<<< HEAD
     loaded_model.load_state_dict(torch.load(model_load_path)) # ,pickle_module=pickle
-=======
-    print("loading model")
-    loaded_model.load_state_dict(torch.load(model_load_path, map_location=torch.device('cpu'), weights_only=True)) # ,pickle_module=pickle
-    print(loaded_model.state_dict)
-    
->>>>>>> d4c130e4
     # loaded_model = torch.load(model_load_path, map_location=torch.device('cpu'), weights_only=False)
 
 
